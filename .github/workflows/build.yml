on: [push, pull_request, workflow_dispatch]
name: Build
env:
  GO111MODULE: on
jobs:
  test:
    strategy:
      matrix:
<<<<<<< HEAD
        os: [ubuntu-latest, macos-latest, macos-14-large]  # macos-14-large is x86
=======
        go-version: [1.18.x, 1.19.x, 1.20.x, 1.21.x]
        os: [ubuntu-latest, macos-latest]
>>>>>>> 9695d3bb
    runs-on: ${{ matrix.os }}
    steps:
    - name: Install Go
      uses: actions/setup-go@v5
      with:
        go-version: stable
    - name: Checkout code
      uses: actions/checkout@v4
    - name: Test
      run: go test ./...

  test-cache:
    runs-on: ubuntu-latest
    steps:
    - name: Install Go
      uses: actions/setup-go@v5
      with:
<<<<<<< HEAD
        go-version: stable
=======
        go-version: 1.21.x
>>>>>>> 9695d3bb
    - name: Checkout code
      uses: actions/checkout@v4
    - uses: actions/cache@v4
      with:
        path: |
          ~/go/pkg/mod              # Module download cache
          ~/.cache/go-build         # Build cache (Linux)
          ~/Library/Caches/go-build # Build cache (Mac)
        key: ${{ runner.os }}-go-${{ hashFiles('**/go.sum') }}
        restore-keys: |
          ${{ runner.os }}-go-
    - name: Test
      run: go test ./...<|MERGE_RESOLUTION|>--- conflicted
+++ resolved
@@ -6,12 +6,8 @@
   test:
     strategy:
       matrix:
-<<<<<<< HEAD
+        go-version: [1.18.x, 1.19.x, 1.20.x, 1.21.x]
         os: [ubuntu-latest, macos-latest, macos-14-large]  # macos-14-large is x86
-=======
-        go-version: [1.18.x, 1.19.x, 1.20.x, 1.21.x]
-        os: [ubuntu-latest, macos-latest]
->>>>>>> 9695d3bb
     runs-on: ${{ matrix.os }}
     steps:
     - name: Install Go
@@ -29,11 +25,7 @@
     - name: Install Go
       uses: actions/setup-go@v5
       with:
-<<<<<<< HEAD
-        go-version: stable
-=======
         go-version: 1.21.x
->>>>>>> 9695d3bb
     - name: Checkout code
       uses: actions/checkout@v4
     - uses: actions/cache@v4
